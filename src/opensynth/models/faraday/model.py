# Copyright Contributors to the Opensynth-energy Project.
# SPDX-License-Identifier: Apache-2.0

import logging
from typing import Optional

import numpy as np
import numpy.typing as npt
import pytorch_lightning as pl
import torch
import torch.nn as nn
from opacus import PrivacyEngine
from opacus.validators import ModuleValidator
from torch.optim import lr_scheduler

<<<<<<< HEAD
from opensynth.data_modules.lcl_data_module import LCLDataModule
from opensynth.models.faraday.gaussian_mixture import (
    GaussianMixtureModel,
    fit_gmm,
)
=======
from opensynth.data_modules.lcl_data_module import LCLDataModule, TrainingData
>>>>>>> 65b5170e
from opensynth.models.faraday.losses import calculate_training_loss

logger = logging.getLogger(__name__)


class Encoder(nn.Module):
    def __init__(self, latent_dim: int, input_dim: int, class_dim: int):
        super().__init__()
        self.latent_dim = latent_dim
        self.input_dim = input_dim
        self.class_dim = class_dim
        self.encoder_input_dim = self.input_dim + self.class_dim

        # Encoder layers
        self.encoder_layers = nn.Sequential(
            nn.Linear(self.encoder_input_dim, 512),
            nn.GELU(),
            nn.Linear(512, 256),
            nn.GELU(),
            nn.Linear(256, 128),
            nn.GELU(),
            nn.Linear(128, 64),
            nn.GELU(),
            nn.Linear(64, 32),
            nn.GELU(),
            nn.Linear(32, self.latent_dim),
        )

    def forward(self, x):
        return self.encoder_layers(x)


class Decoder(nn.Module):
    def __init__(self, class_dim: int, latent_dim: int, output_dim: int):
        super().__init__()
        self.latent_dim = latent_dim
        self.class_dim = class_dim
        self.output_dim = output_dim
        self.decoder_input_dim = self.latent_dim + self.class_dim

        # Layers to map latent space back to FC layers
        self.latent = nn.Linear(self.decoder_input_dim, self.latent_dim)
        self.latent_activations = nn.GELU()

        # Decoder layers
        self.decoder_layers = nn.Sequential(
            nn.Linear(self.latent_dim, 32),
            nn.GELU(),
            nn.Linear(32, 64),
            nn.GELU(),
            nn.Linear(64, 128),
            nn.GELU(),
            nn.Linear(128, 256),
            nn.GELU(),
            nn.Linear(256, 512),
            nn.GELU(),
            nn.Linear(512, self.output_dim),
        )

    def forward(self, x):
        outputs = self.latent(x)
        outputs = self.latent_activations(outputs)
        outputs = self.decoder_layers(outputs)
        return outputs


class ReparametrisationModule(nn.Module):
    def __init__(self, latent_dim: int):
        super().__init__()
        self.latent_dim = latent_dim
        self.mean = nn.Linear(self.latent_dim, self.latent_dim)
        self.logvar = nn.Linear(self.latent_dim, self.latent_dim)
        self.norm_dist = torch.distributions.Normal(0, 1)

    def forward(self, encoded_x):
        mu = self.mean(encoded_x)
        sigma = self.logvar(encoded_x)
        eps = self.norm_dist.sample(mu.shape)
        eps = eps.to(encoded_x)
        return mu + eps * sigma, mu, sigma


class FaradayVAE(pl.LightningModule):
    def __init__(
        self,
        class_dim: int,
        learning_rate: float = 1e-3,
        latent_dim: int = 16,
        input_dim: int = 48,
        tmax: int = 5000,
        mse_weight: float = 2.0,
        quantile_upper_weight: float = 4,
        quantile_lower_weight: float = 1,
        quantile_median_weight: float = 4,
        lower_quantile: float = 0.05,
        upper_quantile: float = 0.95,
        differential_privacy: bool = False,
        epsilon: Optional[float] = 1.0,
        delta: Optional[float] = 1e-5,
        max_grad_norm: Optional[float] = 1.0,
        custom_encoder: Optional[Encoder] = None,
        custom_decoder: Optional[Decoder] = None,
    ):
        super().__init__()
        self.class_dim = class_dim
        self.latent_dim = latent_dim
        self.input_dim = input_dim
        self.tmax = tmax
        self.learning_rate = learning_rate
        self.mse_weight = mse_weight
        self.quantile_upper_weight = quantile_upper_weight
        self.quantile_lower_weight = quantile_lower_weight
        self.quantile_median_weight = quantile_median_weight
        self.lower_quantile = lower_quantile
        self.upper_quantile = upper_quantile
        self.differential_privacy = differential_privacy

        if self.differential_privacy:

            if max_grad_norm is None:
                raise ValueError("Max grad norm must be set for DP training")
            elif max_grad_norm > 1 or max_grad_norm < 0:
                raise ValueError("Max grad norm must be between 0 and 1")

            logger.info("🔒 Differential Privacy Enabled")
            logger.info("🔒 Epsilon: {epsilon}, Delta: {delta}")
            logger.info(
                "🔒 Note: to satisfy definition of"
                "differential privacy, Delta: {delta}"
                "must be < 1/N where N is the size of"
                "the training dataset"
            )
            self.max_grad_norm = max_grad_norm
            self.epsilon = epsilon
            self.delta = delta

            self.privacy_engine = PrivacyEngine(secure_mode=False)
            # Check that everything is valid for DP training
            assert ModuleValidator.validate(self, strict=True) == []

        # Save hyperparameters
        self.save_hyperparameters(ignore=["custom_encoder", "custom_decoder"])

        self.encoder = (
            custom_encoder
            if custom_encoder is not None
            else Encoder(self.latent_dim, self.input_dim, self.class_dim)
        )
        self.decoder = (
            custom_decoder
            if custom_decoder is not None
            else Decoder(self.class_dim, self.latent_dim, self.input_dim)
        )
        self.reparametriser = ReparametrisationModule(self.latent_dim)

    def encode(self, input_tensor: torch.Tensor):
        encoded_x = self.encoder(input_tensor)
        encoded_x, _, _ = self.reparametriser(encoded_x)
        return encoded_x

    def decode(self, latent_tensor: torch.Tensor):
        return self.decoder(latent_tensor)

    def configure_optimizers(self):

        optim = torch.optim.Adam(self.parameters(), lr=self.learning_rate)

        if self.differential_privacy:
            self.trainer.fit_loop.setup_data()
            dataloader = self.trainer.train_dataloader
            epochs = self.trainer.max_epochs
            model, optim, dl = self.privacy_engine.make_private_with_epsilon(
                module=self,
                optimizer=optim,
                data_loader=dataloader,
                epochs=epochs,
                target_epsilon=self.epsilon,
                target_delta=self.delta,
                max_grad_norm=self.max_grad_norm,
            )
            self.dp = {"model": model, "optim": optim, "dataloader": dl}

            return optim

        else:
            # Learning Rate schedulers are not compatible with
            # Opacus and Pytorch Lightning
            lr_schedule = lr_scheduler.CosineAnnealingLR(
                optim, T_max=self.tmax, eta_min=self.learning_rate / 5
            )
            return [optim], [lr_schedule]

    @staticmethod
    def reshape_data(
        kwh_tensor: torch.Tensor, features: dict[str, torch.Tensor]
    ) -> torch.Tensor:
        """
        Reshape training data to turn a concatenated training tensor.

        Args:
            kwh_tensor (torch.Tensor): kWh values
            features (dict[str, torch.Tensor]): Dictionary of feature tensors

        Returns:
            torch.Tensor: kWh tensor concatenated with feature labels
        """
        reshaped_batch = torch.cat([kwh_tensor], dim=1)
        for feature in features:
            feature_tensor = features[feature].reshape(len(kwh_tensor), 1)
            reshaped_batch = torch.cat([reshaped_batch, feature_tensor], dim=1)
        return reshaped_batch

    def forward(self, input_data: TrainingData):

        encoder_inputs = self.reshape_data(
            input_data["kwh"], input_data["features"]
        )
        encoder_outputs = self.encode(encoder_inputs)

        decoder_outputs = self.reshape_data(
            encoder_outputs, input_data["features"]
        )
        dec_outputs = self.decode(decoder_outputs)
        return dec_outputs

    def training_step(self, batch: TrainingData):

        vae_outputs = self.forward(batch)
        total_loss, mmd_loss, mse_loss, quantile_loss = (
            calculate_training_loss(
                x_hat=vae_outputs,
                x=batch["kwh"],
                lower_quantile=self.lower_quantile,
                upper_quantile=self.upper_quantile,
                mse_weight=self.mse_weight,
                quantile_upper_weight=self.quantile_upper_weight,
                quantile_lower_weight=self.quantile_lower_weight,
                quantile_median_weight=self.quantile_median_weight,
            )
        )
        # Save list of feature names
        self.feature_list = list(batch["features"].keys())

        # Might be an overkill to sync_dist for all losses.
        # If this causes significant I/O bottleneck
        # Consider syncing only total_loss
        self.log(
            "total_loss",
            total_loss,
            on_epoch=True,
            on_step=False,
            prog_bar=True,
            sync_dist=True,
        )
        self.log(
            "mmd_loss",
            mmd_loss,
            on_epoch=True,
            on_step=False,
            prog_bar=True,
            sync_dist=True,
        )
        self.log(
            "mse_loss",
            mse_loss,
            on_epoch=True,
            on_step=False,
            prog_bar=True,
            sync_dist=True,
        )
        self.log(
            "quantile_loss",
            quantile_loss,
            on_epoch=True,
            on_step=False,
            prog_bar=True,
            sync_dist=True,
        )
        return total_loss

    def on_train_epoch_end(self):
        if self.differential_privacy:
            # Note: Need to convert to float32 because MPS
            # device does not support float64. Will error if you don't convert
            eps = np.float32(self.privacy_engine.get_epsilon(self.delta))
            self.log(
                "epsilon",
                eps,
                on_epoch=True,
                on_step=False,
                prog_bar=True,
                sync_dist=False,
            )


class FaradayModel:

    def __init__(
        self,
        vae_module: FaradayVAE,
        n_components: int,
        num_non_encoded_features: int,
        max_iter: int = 1000,
        covariance_type: str = "full",
        tol: float = 1e-3,
        is_batch_training: bool = True,
        accelerator: str = "cpu",
        devices: int = 1,
        gmm_max_epochs: int = 1000,
        kmeans_max_epochs: int = 10,
    ):
        """
        Faraday Model. Note:

        - Faraday Model only supports integer-encoded labels.
        - If you wish to have float labels, you should subclass FaradayModel
        and implement your own `sample_gmm` method.
        - Faraday Model also expects data module to return a
        TrainingData object.

        Args:
            vae_module (FaradayVAE): Trained VAE component.
            n_components (int): GMM clusters.
            num_non_encoded_features (int): Number of features that are not
                encoded by the vae model.
            max_iter (int, optional): Max iteration for GMM. Defaults to 1000.
            covariance_type (str, optional): scikit-learn gmm covariance types.
                Defaults to "full".
            tol (float, optional): Tolerance for GMM. Defaults to 1e-3.
            is_batch_training (bool, optional): Batch training for GMM.
                Defaults to True.
            accelerator (str, optional): Accelerator for GMM training.
                Defaults to "cpu".
            devices (int, optional): Number of devices for GMM training.
                Defaults to 1.
            gmm_max_epochs (int, optional): Max epochs for GMM training.
                Defaults to 1000.
            kmeans_max_epochs (int, optional): Max epochs for KMeans training.
                Defaults to 10.
        """
        self.n_components = n_components
        self.max_iter = max_iter
        self.covariance_type = covariance_type
        self.vae_module = vae_module
        self.tol = tol
        self.is_batch_training = is_batch_training
        self.accelerator = accelerator
        self.num_non_encoded_features = num_non_encoded_features
        self.devices = devices
        self.gmm_max_epochs = gmm_max_epochs
        self.kmeans_max_epochs = kmeans_max_epochs

        self.gmm = GaussianMixtureModel(
            num_components=n_components,
            covariance_type=covariance_type,
            num_features=self.vae_module.latent_dim
            + self.num_non_encoded_features,
        )

    @staticmethod
    def get_feature_range(
        features: dict[str, torch.Tensor]
    ) -> dict[str, dict[str, int]]:
        """
        Get the max and min values of numerically encoded features
        Args:
            features (dict[str, torch.Tensor]): Dictionary of
            feature tensors
        Returns:
            dict[str, dict[str, int]]: A dictionary of
            min and max values for each feature label
        """
        feature_range: dict[str, dict[str, int]] = {}
        for feature in features:
            feature_range[feature] = {
                "min": features[feature].min().item(),
                "max": features[feature].max().item(),
            }
        return feature_range

    @staticmethod
    def create_mask(
        gmm_labels: dict[str, torch.Tensor],
        range_dict: dict[str, dict[str, int]],
    ) -> npt.NDArray[np.bool_]:
        """
        Create a filter mask to make sure that GMM sampled labels are within
        the range of accepted values. There is no guarantee that GMM will not
        create out-of-distribution values. For example if `month of year`
        ranges from 0-11, there is no guarantee that GMM will not
        result in `month of year` = 100.
        Args:
            gmm_labels (dict[str, torch.Tensor]): Dictionary of features
            obtained from GMM model
            range_dict (dict[str, dict[str, int]]): Dictionary of
            ranges of each label
        Returns:
            list[bool]: Mask to filter out-of-distribution values
        """
        label_mask: Optional[npt.NDArray[np.bool_]] = None  # Initialize mask

        for feature, bounds in range_dict.items():

            # Fetch the feature range
            min_value = bounds.get("min")
            max_value = bounds.get("max")
            if min_value is None or max_value is None:
                raise ValueError(f"Feature {feature} have missing range")

            # Dynamically fetch the respective labels
            gmm_value = gmm_labels.get(feature)
            if gmm_value is None:
                raise ValueError(f"Feature {feature} not found in GMM labels")

            # Create the mask for this label
            current_mask = np.logical_and(
                gmm_value.detach().numpy() >= min_value,
                gmm_value.detach().numpy() <= max_value,
            )

            # Combine the masks with `&` (AND operation)
            label_mask = (
                current_mask
                if label_mask is None
                else (label_mask & current_mask)
            )

        return label_mask

    @staticmethod
    def get_index(feature_list: list[str], current_index: int) -> int:
        """
        Get the index of each label, so that we can store the
        correct column as the correct label in the gmm_labels
        dictionary which the VAE needs in order to decode.

        Args:
            feature_list (list[str]): List of features
            current_index (int): Current iter index

        Returns:
            int: Returns colum index
        """
        return -(len(feature_list) - current_index)

    def train_gmm(self, dm: LCLDataModule):
        """
        Train Gaussian Mixture Module

        Args:
            dm (LCLDataModule): Training data
        """
<<<<<<< HEAD
        logger.info("🚀 Training GMM")

        gmm_module, gmm_trainer, gmm_model = fit_gmm(
            data=dm,
            vae_module=self.vae_module,
            num_components=self.n_components,
            num_features=self.vae_module.latent_dim
            + self.num_non_encoded_features,
            gmm_convergence_tolerance=self.tol,
            init_method="kmeans",
            gmm_max_epochs=self.gmm_max_epochs,
            kmeans_max_epochs=self.kmeans_max_epochs,
            is_batch_training=self.is_batch_training,
            accelerator=self.accelerator,
            devices=self.devices,
        )

        self.max_mth = dm.dataset.month.max().item()
        self.min_mth = dm.dataset.month.min().item()
        self.max_dow = dm.dataset.dayofweek.max().item()
        self.min_dow = dm.dataset.dayofweek.min().item()
        logger.info(
            f"Labels Min max: Max month: {self.max_mth},"
            "Min month: {self.min_mth}"
            ", Max dow: {self.max_dow}, Min dow: {self.min_dow}"
        )
=======
        dl = dm.train_dataloader()
        next_batch = next(iter(dl))

        # Explicit check to make sure that data module used
        # to train GMM has features ordered the same way as
        # when training the VAE
        obtained_feature_list = list(next_batch["features"].keys())
        expected_feature_list = self.vae_module.feature_list
        assert obtained_feature_list == expected_feature_list

        for batch_num, batch_data in tqdm(enumerate(dl)):
            kwh = batch_data["kwh"]
            features = batch_data["features"]

            vae_input = self.vae_module.reshape_data(kwh, features)
            vae_output = self.vae_module.encode(vae_input)

            gmm_input = self.vae_module.reshape_data(vae_output, features)
            self.gmm.fit(gmm_input.detach().numpy())
            logger.info(f"⏳ Batch {batch_num} completed")

        # Record the ranges of features seen during training
        # Assuming that batches are random, than this should
        # be representative.
        self.feature_range = self.get_feature_range(features)
>>>>>>> 65b5170e
        logger.info("🎉 GMM Training Completed")

    def sample_gmm(self, n_samples: int) -> TrainingData:
        """
        Samples latent codes from GMM and decode with decoder.

        Args:
            n_samples (int): Number of samples to generate.

        Returns:
            TrainingData: Decoder output (KWH), month label, dow label
        """
<<<<<<< HEAD
        gmm_samples = self.gmm.sample(n_samples).detach().numpy()
=======
        gmm_samples = self.gmm.sample(n_samples)[0]

        # Parse labels and profiles
>>>>>>> 65b5170e
        gmm_kwh = gmm_samples[:, : self.vae_module.latent_dim]
        gmm_labels: dict[str, torch.Tensor] = {}

        # Abstract the labels and round numerical values to integers
        # Order of features needs to be preserved so VAE can decode
        # it correctly, and is handled by `get_index` method.
        for i, feature in enumerate(self.vae_module.feature_list):
            index = self.get_index(self.vae_module.feature_list, i)
            gmm_labels[feature] = np.round(
                gmm_samples[:, index], decimals=0
            ).astype(int)

        # Filter invalid (out of distribution) samples
        label_mask = self.create_mask(gmm_labels, self.feature_range)
        gmm_kwh = gmm_kwh[label_mask]
        for features in self.feature_range:
            gmm_labels[features] = torch.from_numpy(
                gmm_labels[features][label_mask]
            )

        latent_tensor = torch.from_numpy(gmm_kwh)
        decoder_input = self.vae_module.reshape_data(
            latent_tensor, gmm_labels
        ).float()
        decoder_output = self.vae_module.decode(decoder_input)
        outputs = TrainingData(kwh=decoder_output, features=gmm_labels)
        return outputs<|MERGE_RESOLUTION|>--- conflicted
+++ resolved
@@ -13,15 +13,11 @@
 from opacus.validators import ModuleValidator
 from torch.optim import lr_scheduler
 
-<<<<<<< HEAD
-from opensynth.data_modules.lcl_data_module import LCLDataModule
+from opensynth.data_modules.lcl_data_module import LCLDataModule, TrainingData
 from opensynth.models.faraday.gaussian_mixture import (
     GaussianMixtureModel,
     fit_gmm,
 )
-=======
-from opensynth.data_modules.lcl_data_module import LCLDataModule, TrainingData
->>>>>>> 65b5170e
 from opensynth.models.faraday.losses import calculate_training_loss
 
 logger = logging.getLogger(__name__)
@@ -474,11 +470,21 @@
         Args:
             dm (LCLDataModule): Training data
         """
-<<<<<<< HEAD
         logger.info("🚀 Training GMM")
 
+        dl = dm.train_dataloader()
+        next_batch = next(iter(dl))
+
+        # Explicit check to make sure that data module used
+        # to train GMM has features ordered the same way as
+        # when training the VAE
+        features = next_batch["features"]
+        obtained_feature_list = list(features.keys())
+        expected_feature_list = self.vae_module.feature_list
+        assert obtained_feature_list == expected_feature_list
+
         gmm_module, gmm_trainer, gmm_model = fit_gmm(
-            data=dm,
+            data=dl,
             vae_module=self.vae_module,
             num_components=self.n_components,
             num_features=self.vae_module.latent_dim
@@ -492,42 +498,10 @@
             devices=self.devices,
         )
 
-        self.max_mth = dm.dataset.month.max().item()
-        self.min_mth = dm.dataset.month.min().item()
-        self.max_dow = dm.dataset.dayofweek.max().item()
-        self.min_dow = dm.dataset.dayofweek.min().item()
-        logger.info(
-            f"Labels Min max: Max month: {self.max_mth},"
-            "Min month: {self.min_mth}"
-            ", Max dow: {self.max_dow}, Min dow: {self.min_dow}"
-        )
-=======
-        dl = dm.train_dataloader()
-        next_batch = next(iter(dl))
-
-        # Explicit check to make sure that data module used
-        # to train GMM has features ordered the same way as
-        # when training the VAE
-        obtained_feature_list = list(next_batch["features"].keys())
-        expected_feature_list = self.vae_module.feature_list
-        assert obtained_feature_list == expected_feature_list
-
-        for batch_num, batch_data in tqdm(enumerate(dl)):
-            kwh = batch_data["kwh"]
-            features = batch_data["features"]
-
-            vae_input = self.vae_module.reshape_data(kwh, features)
-            vae_output = self.vae_module.encode(vae_input)
-
-            gmm_input = self.vae_module.reshape_data(vae_output, features)
-            self.gmm.fit(gmm_input.detach().numpy())
-            logger.info(f"⏳ Batch {batch_num} completed")
-
         # Record the ranges of features seen during training
         # Assuming that batches are random, than this should
         # be representative.
         self.feature_range = self.get_feature_range(features)
->>>>>>> 65b5170e
         logger.info("🎉 GMM Training Completed")
 
     def sample_gmm(self, n_samples: int) -> TrainingData:
@@ -540,13 +514,9 @@
         Returns:
             TrainingData: Decoder output (KWH), month label, dow label
         """
-<<<<<<< HEAD
-        gmm_samples = self.gmm.sample(n_samples).detach().numpy()
-=======
         gmm_samples = self.gmm.sample(n_samples)[0]
 
         # Parse labels and profiles
->>>>>>> 65b5170e
         gmm_kwh = gmm_samples[:, : self.vae_module.latent_dim]
         gmm_labels: dict[str, torch.Tensor] = {}
 
