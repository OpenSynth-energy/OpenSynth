import os
import pathlib

from setuptools import find_packages, setup

# allow setup.py to be run from any path
os.chdir(os.path.normpath(os.path.join(os.path.abspath(__file__), os.pardir)))

<<<<<<< HEAD
VERSION = "v0.0.6"
=======
VERSION = "v0.0.5post1"
>>>>>>> 4f4dbcb0


REPO_ROOT = pathlib.Path(__file__).parent

# Fetch the long description from the readme
with open(REPO_ROOT / "README.md", encoding="utf-8") as f:
    README = f.read()

install_requires = (
    "wget>=3.2",
    "tqdm>=4.66.4",
    "numpy<=2.0.0",
    "torch>=2.3.1",
    "scikit-learn>=1.3.2",
    "pytorch-lightning>=2.3.3",
    "matplotlib>3.6.1",
    "opacus>=1.4.1",
    "seaborn>=0.13.2",
    "torchmetrics>=1.4.1",
    "pandas>=1.2",
    "litdata==0.2.30",
    "zstd==1.5.5.1",
    "einops>=0.7.0",
    "ema-pytorch==0.4.5",
)

setup(
    name="opensynth-energy",
    version=VERSION,
    include_package_data=True,
    description="Opensynth is a library for"
    "synthetic energy demand generation.",
    long_description=README,
    long_description_content_type="text/markdown",
    author="Opensynth",
    author_email="pypi@opensynth.energy",
    license="Apache 2.0",
    package_dir={"": "src"},
    packages=find_packages("src"),
    install_requires=install_requires,
    process_dependency_links=True,
    classifiers=[
        "Intended Audience :: Developers",
        "Operating System :: OS Independent",
        "Programming Language :: Python",
        "Programming Language :: Python :: 3",
        "Programming Language :: Python :: 3.11",
    ],
)<|MERGE_RESOLUTION|>--- conflicted
+++ resolved
@@ -6,12 +6,8 @@
 # allow setup.py to be run from any path
 os.chdir(os.path.normpath(os.path.join(os.path.abspath(__file__), os.pardir)))
 
-<<<<<<< HEAD
+
 VERSION = "v0.0.6"
-=======
-VERSION = "v0.0.5post1"
->>>>>>> 4f4dbcb0
-
 
 REPO_ROOT = pathlib.Path(__file__).parent
 
